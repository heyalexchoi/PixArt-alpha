import os
import numpy as np
import torch
import random
from torchvision.datasets.folder import default_loader
from diffusion.data.datasets.InternalData import InternalData
from diffusion.data.builder import get_data_path, DATASETS
from diffusion.utils.logger import get_root_logger
import torchvision.transforms as T
from torchvision.transforms.functional import InterpolationMode
from diffusion.data.datasets.utils import *

def get_closest_ratio(height: float, width: float, ratios: dict):
    aspect_ratio = height / width
    closest_ratio = min(ratios.keys(), key=lambda ratio: abs(float(ratio) - aspect_ratio))
    return ratios[closest_ratio], float(closest_ratio)


@DATASETS.register_module()
class InternalDataMS(InternalData):
    def __init__(self,
                 root,
                 image_list_json='data_info.json',
                 transform=None,
                 resolution=256,
                 sample_subset=None,
                 load_vae_feat=False,
                 input_size=32,
                 patch_size=2,
                 mask_ratio=0.0,
                 mask_type='null',
                 load_mask_index=False,
<<<<<<< HEAD
                 image_list_dir='partition_filter',
                 vae_save_root=None,
                 t5_save_dir=None,
=======
                 max_length=120,
                 config=None,
>>>>>>> 57b1f3c6
                 **kwargs):
        self.root = get_data_path(root)
        self.transform = transform
        self.load_vae_feat = load_vae_feat
        self.ori_imgs_nums = 0
        self.resolution = resolution
        self.N = int(resolution // (input_size // patch_size))
        self.mask_ratio = mask_ratio
        self.load_mask_index = load_mask_index
        self.mask_type = mask_type
        self.base_size = int(kwargs['aspect_ratio_type'].split('_')[-1])
        self.max_lenth = max_length
        self.aspect_ratio = eval(kwargs.pop('aspect_ratio_type'))       # base aspect ratio
        self.meta_data_clean = []
        self.img_samples = []
        self.txt_feat_samples = []
        self.vae_feat_samples = []
        self.mask_index_samples = []
        self.ratio_index = {}
        self.ratio_nums = {}
        for k, v in self.aspect_ratio.items():
            self.ratio_index[float(k)] = []     # used for self.getitem
            self.ratio_nums[float(k)] = 0      # used for batch-sampler

        image_list_json = image_list_json if isinstance(image_list_json, list) else [image_list_json]
        for json_file in image_list_json:
            meta_data = self.load_json(os.path.join(self.root, image_list_dir, json_file))
            self.ori_imgs_nums += len(meta_data)
            meta_data_clean = [item for item in meta_data if item['ratio'] <= 4]
            self.meta_data_clean.extend(meta_data_clean)
            self.img_samples.extend([os.path.join(self.root.replace('InternData', "InternImgs"), item['path']) for item in meta_data_clean])
            self.txt_feat_samples.extend([get_t5_feature_path(t5_save_dir=t5_save_dir, image_path=item['path']) for item in meta_data_clean])
            self.vae_feat_samples.extend([get_vae_feature_path(vae_save_root=vae_save_root, image_path=item['path'], signature='ms') for item in meta_data_clean])

        # Set loader and extensions
        if load_vae_feat:
            self.transform = None
            self.loader = self.vae_feat_loader
        else:
            self.loader = default_loader

        if sample_subset is not None:
            self.sample_subset(sample_subset)  # sample dataset for local debug

        # scan the dataset for ratio static
        for i, info in enumerate(self.meta_data_clean[:len(self.meta_data_clean)//3]):
            ori_h, ori_w = info['height'], info['width']
            closest_size, closest_ratio = get_closest_ratio(ori_h, ori_w, self.aspect_ratio)
            self.ratio_nums[closest_ratio] += 1
            if len(self.ratio_index[closest_ratio]) == 0:
                self.ratio_index[closest_ratio].append(i)
        # print(self.ratio_nums)
        logger = get_root_logger() if config is None else get_root_logger(os.path.join(config.work_dir, 'train_log.log'))
        logger.info(f"T5 max token length: {self.max_lenth}")

    def getdata(self, index):
        img_path = self.img_samples[index]
        npz_path = self.txt_feat_samples[index]
        npy_path = self.vae_feat_samples[index]
        ori_h, ori_w = self.meta_data_clean[index]['height'], self.meta_data_clean[index]['width']

        # Calculate the closest aspect ratio and resize & crop image[w, h]
        closest_size, closest_ratio = get_closest_ratio(ori_h, ori_w, self.aspect_ratio)
        closest_size = list(map(lambda x: int(x), closest_size))
        self.closest_ratio = closest_ratio

        if self.load_vae_feat:
            try:
                img = self.loader(npy_path)
                if index not in self.ratio_index[closest_ratio]:
                    self.ratio_index[closest_ratio].append(index)
            except Exception:
                index = random.choice(self.ratio_index[closest_ratio])
                return self.getdata(index)
            h, w = (img.shape[1], img.shape[2])
            assert h, w == (ori_h//8, ori_w//8)
        else:
            img = self.loader(img_path)
            h, w = (img.size[1], img.size[0])
            assert h, w == (ori_h, ori_w)

        data_info = {'img_hw': torch.tensor([ori_h, ori_w], dtype=torch.float32)}
        data_info['aspect_ratio'] = closest_ratio
        data_info["mask_type"] = self.mask_type

        txt_info = np.load(npz_path)
        txt_fea = torch.from_numpy(txt_info['caption_feature'])
        attention_mask = torch.ones(1, 1, txt_fea.shape[1])
        if 'attention_mask' in txt_info.keys():
            attention_mask = torch.from_numpy(txt_info['attention_mask'])[None]

        if not self.load_vae_feat:
            if closest_size[0] / ori_h > closest_size[1] / ori_w:
                resize_size = closest_size[0], int(ori_w * closest_size[0] / ori_h)
            else:
                resize_size = int(ori_h * closest_size[1] / ori_w), closest_size[1]
            self.transform = T.Compose([
                T.Lambda(lambda img: img.convert('RGB')),
                T.Resize(resize_size, interpolation=InterpolationMode.BICUBIC),  # Image.BICUBIC
                T.CenterCrop(closest_size),
                T.ToTensor(),
                T.Normalize([.5], [.5]),
            ])

        if self.transform:
            img = self.transform(img)

        return img, txt_fea, attention_mask, data_info

    def __getitem__(self, idx):
        if idx < 0 or idx >= len(self):
            raise IndexError('index out of range')
        
        for _ in range(20):
            try:
                return self.getdata(idx)
            except Exception as e:
                print(f"Error details: {str(e)}")
                idx = random.choice(self.ratio_index[self.closest_ratio])
        raise RuntimeError('Too many bad data.')<|MERGE_RESOLUTION|>--- conflicted
+++ resolved
@@ -30,14 +30,11 @@
                  mask_ratio=0.0,
                  mask_type='null',
                  load_mask_index=False,
-<<<<<<< HEAD
                  image_list_dir='partition_filter',
                  vae_save_root=None,
                  t5_save_dir=None,
-=======
                  max_length=120,
                  config=None,
->>>>>>> 57b1f3c6
                  **kwargs):
         self.root = get_data_path(root)
         self.transform = transform
