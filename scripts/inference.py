--- conflicted
+++ resolved
@@ -13,13 +13,8 @@
 from torchvision.utils import save_image
 from diffusers.models import AutoencoderKL
 
-<<<<<<< HEAD
-from diffusion.model.utils import prepare_prompt_ar, mask_feature
+from diffusion.model.utils import prepare_prompt_ar
 from diffusion import IDDPM, DPMS, SASolverSampler
-=======
-from diffusion.model.utils import prepare_prompt_ar
-from diffusion import IDDPM, DPMS
->>>>>>> 8cba2644
 from scripts.download import find_model
 from diffusion.model.nets import PixArtMS_XL_2, PixArt_XL_2
 from diffusion.model.t5 import T5Embedder
@@ -112,15 +107,15 @@
             elif args.sampling_algo == 'sa-solver':
                 # Create sampling noise:
                 n = len(prompts)
-                model_kwargs = dict(data_info={'img_hw': hw, 'aspect_ratio': ar})
+                model_kwargs = dict(data_info={'img_hw': hw, 'aspect_ratio': ar}, mask=emb_masks)
                 sa_solver = SASolverSampler(model.forward_with_dpmsolver, device=device)
                 samples = sa_solver.sample(
                     S=30,
                     batch_size=n,
                     shape=(4, latent_size_h, latent_size_w),
                     eta=1,
-                    conditioning=masked_embs,
-                    unconditional_conditioning=null_y[:, :, :keep_index, :],
+                    conditioning=caption_embs,
+                    unconditional_conditioning=null_y,
                     unconditional_guidance_scale=cfg_scale,
                     model_kwargs=model_kwargs,
                 )[0]
